--- conflicted
+++ resolved
@@ -602,10 +602,6 @@
                 except GeneratorExit:
                     return
         finally:
-<<<<<<< HEAD
-            # TODO: This often doesn't get called during test teardown
-            await cancel(consume_task, reclaim_task)
-=======
             await self.cancel_tasks()
 
     async def cancel_tasks(self):
@@ -616,7 +612,6 @@
     async def close(self):
         await self.cancel_tasks()
         await super().close()
->>>>>>> 1a3b6091
 
     async def _fetch_new_messages(
         self, streams, consumer_group, expected_events, forever
