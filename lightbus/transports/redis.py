--- conflicted
+++ resolved
@@ -121,10 +121,7 @@
 
         if not self._redis_pool:
             self._redis_pool = await aioredis.create_redis_pool(**self.connection_parameters)
-<<<<<<< HEAD
-=======
-
->>>>>>> 7e627ea7
+
         try:
             internal_pool = self._redis_pool._pool_or_conn
             if hasattr(internal_pool, "size") and hasattr(internal_pool, "maxsize"):
@@ -144,23 +141,9 @@
             )
 
     async def close(self):
-<<<<<<< HEAD
-        if self._redis_pool:
-            await self._close_redis_pool()
-=======
->>>>>>> 7e627ea7
         self._closed = True
         if self._redis_pool:
             await self._close_redis_pool()
-
-    async def _close_redis_pool(self):
-        self._redis_pool.close()
-        await self._redis_pool.wait_closed()
-        # In Python >= 3.7 the redis connections do not actually get
-        # immediately closed following the above call to wait_closed().
-        # If you need to be sure the the connections have closed the
-        # a call to `await asyncio.sleep(0.001)` does the trick
-        del self._redis_pool
 
     async def _close_redis_pool(self):
         self._redis_pool.close()
@@ -642,13 +625,8 @@
             reclaim_task = asyncio.ensure_future(reclaim_loop())
 
             # Make sure we surface any exceptions that occur in either task
-<<<<<<< HEAD
-            consume_task.add_done_callback(check_for_exception)
-            reclaim_task.add_done_callback(check_for_exception)
-=======
             consume_task.add_done_callback(make_exception_checker(bus_client))
             reclaim_task.add_done_callback(make_exception_checker(bus_client))
->>>>>>> 7e627ea7
 
             while True:
                 try:
@@ -660,12 +638,6 @@
         finally:
             # Make sure we cleanup the tasks we created
             await cancel(consume_task, reclaim_task)
-<<<<<<< HEAD
-
-    async def close(self):
-        await super().close()
-=======
->>>>>>> 7e627ea7
 
     async def _fetch_new_messages(
         self, streams, consumer_group, expected_events, forever
