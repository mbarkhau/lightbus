--- conflicted
+++ resolved
@@ -1,8 +1,5 @@
 import asyncio
-<<<<<<< HEAD
-=======
 import threading
->>>>>>> 7e627ea7
 from asyncio import BaseEventLoop
 
 import janus
@@ -520,13 +517,6 @@
             await asyncio.sleep(0.001)
 
     dummy_bus.client.add_background_task(test_coroutine())
-<<<<<<< HEAD
-    with pytest.raises(SystemExit):
-        # SystemExit raised because test_coroutine throws an exception
-        dummy_bus.client.run_forever(consume_rpcs=False)
-    dummy_bus.client.close()
-=======
->>>>>>> 7e627ea7
 
     dummy_bus.client.run_forever(consume_rpcs=False)
 
@@ -547,15 +537,8 @@
                 raise Exception("Intentional exception: stopping lightbus dummy bus from running")
             await asyncio.sleep(0.001)
 
-<<<<<<< HEAD
-    with pytest.raises(SystemExit):
-        # SystemExit raised because test_coroutine throws an exception
-        dummy_bus.client.run_forever(consume_rpcs=False)
-    dummy_bus.client.close()
-=======
     # SystemExit raised because test_coroutine throws an exception
     dummy_bus.client.run_forever(consume_rpcs=False)
->>>>>>> 7e627ea7
 
     assert dummy_bus.client.exit_code
 
@@ -577,18 +560,11 @@
                 raise Exception("Intentional exception: stopping lightbus dummy bus from running")
             await asyncio.sleep(0.001)
 
-<<<<<<< HEAD
-    with pytest.raises(SystemExit):
-        # SystemExit raised because test_coroutine throws an exception
-        dummy_bus.client.run_forever(consume_rpcs=False)
-    dummy_bus.client.close()
-=======
     dummy_bus.client.run_forever(consume_rpcs=False)
 
     assert dummy_bus.client.exit_code
 
     assert calls == 5
->>>>>>> 7e627ea7
 
 
 @pytest.mark.asyncio
